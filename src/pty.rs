use crate::io::set_non_blocking;
use crate::tty::{Tty, TtySize};
use anyhow::{bail, Result};
use nix::errno::Errno;
use nix::sys::select::{select, FdSet};
use nix::sys::signal;
use nix::sys::wait::{self, WaitPidFlag, WaitStatus};
use nix::unistd::{self, ForkResult};
use nix::{libc, pty};
use signal_hook::consts::{SIGALRM, SIGCHLD, SIGHUP, SIGINT, SIGQUIT, SIGTERM, SIGWINCH};
use signal_hook::SigId;
use std::collections::HashMap;
use std::env;
use std::ffi::{CString, NulError};
use std::fs::File;
use std::io::{self, ErrorKind, Read, Write};
use std::os::fd::AsFd;
use std::os::fd::{BorrowedFd, OwnedFd};
use std::os::unix::io::{AsRawFd, FromRawFd};
<<<<<<< HEAD
use std::time::{Duration, Instant};
use std::{env, fs};
=======
>>>>>>> 848ab8e7

type ExtraEnv = HashMap<String, String>;

pub trait Handler {
    fn start(&mut self, epoch: Instant, tty_size: TtySize);
    fn output(&mut self, time: Duration, data: &[u8]) -> bool;
    fn input(&mut self, time: Duration, data: &[u8]) -> bool;
    fn resize(&mut self, time: Duration, tty_size: TtySize) -> bool;
}

pub fn exec<S: AsRef<str>, T: Tty + ?Sized, H: Handler>(
    command: &[S],
    extra_env: &ExtraEnv,
    tty: &mut T,
    handler: &mut H,
) -> Result<i32> {
    let winsize = tty.get_size();
    let epoch = Instant::now();
    handler.start(epoch, winsize.into());
    let result = unsafe { pty::forkpty(Some(&winsize), None) }?;

    match result.fork_result {
<<<<<<< HEAD
        ForkResult::Parent { child } => {
            handle_parent(result.master.as_raw_fd(), child, tty, handler, epoch)
        }
=======
        ForkResult::Parent { child } => handle_parent(result.master, child, tty, handler),
>>>>>>> 848ab8e7

        ForkResult::Child => {
            handle_child(command, extra_env)?;
            unreachable!();
        }
    }
}

fn handle_parent<T: Tty + ?Sized, H: Handler>(
    master_fd: OwnedFd,
    child: unistd::Pid,
    tty: &mut T,
    handler: &mut H,
    epoch: Instant,
) -> Result<i32> {
    let wait_result = match copy(master_fd, child, tty, handler, epoch) {
        Ok(Some(status)) => Ok(status),
        Ok(None) => wait::waitpid(child, None),

        Err(e) => {
            let _ = wait::waitpid(child, None);
            return Err(e);
        }
    };

    match wait_result {
        Ok(WaitStatus::Exited(_pid, status)) => Ok(status),
        Ok(WaitStatus::Signaled(_pid, signal, ..)) => Ok(128 + signal as i32),
        Ok(_) => Ok(1),
        Err(e) => Err(anyhow::anyhow!(e)),
    }
}

const BUF_SIZE: usize = 128 * 1024;

fn copy<T: Tty + ?Sized, H: Handler>(
    master_fd: OwnedFd,
    child: unistd::Pid,
    tty: &mut T,
    handler: &mut H,
    epoch: Instant,
) -> Result<Option<WaitStatus>> {
    let mut master = File::from(master_fd);
    let master_raw_fd = master.as_raw_fd();
    let mut buf = [0u8; BUF_SIZE];
    let mut input: Vec<u8> = Vec::with_capacity(BUF_SIZE);
    let mut output: Vec<u8> = Vec::with_capacity(BUF_SIZE);
    let mut master_closed = false;

    let sigwinch_fd = SignalFd::open(SIGWINCH)?;
    let sigint_fd = SignalFd::open(SIGINT)?;
    let sigterm_fd = SignalFd::open(SIGTERM)?;
    let sigquit_fd = SignalFd::open(SIGQUIT)?;
    let sighup_fd = SignalFd::open(SIGHUP)?;
    let sigalrm_fd = SignalFd::open(SIGALRM)?;
    let sigchld_fd = SignalFd::open(SIGCHLD)?;

    set_non_blocking(&master_raw_fd)?;

    loop {
        let master_fd = master.as_fd();
        let tty_fd = tty.as_fd();
        let mut rfds = FdSet::new();
        let mut wfds = FdSet::new();

        rfds.insert(&tty_fd);
        rfds.insert(&sigwinch_fd);
        rfds.insert(&sigint_fd);
        rfds.insert(&sigterm_fd);
        rfds.insert(&sigquit_fd);
        rfds.insert(&sighup_fd);
        rfds.insert(&sigalrm_fd);
        rfds.insert(&sigchld_fd);

        if !master_closed {
            rfds.insert(&master_fd);

            if !input.is_empty() {
                wfds.insert(&master_fd);
            }
        }

        if !output.is_empty() {
            wfds.insert(&tty_fd);
        }

        if let Err(e) = select(None, &mut rfds, &mut wfds, None, None) {
            if e == Errno::EINTR {
                continue;
            }

            bail!(e);
        }

        let master_read = rfds.contains(&master_fd);
        let master_write = wfds.contains(&master_fd);
        let tty_read = rfds.contains(&tty_fd);
        let tty_write = wfds.contains(&tty_fd);
        let sigwinch_read = rfds.contains(&sigwinch_fd);
        let sigint_read = rfds.contains(&sigint_fd);
        let sigterm_read = rfds.contains(&sigterm_fd);
        let sigquit_read = rfds.contains(&sigquit_fd);
        let sighup_read = rfds.contains(&sighup_fd);
        let sigalrm_read = rfds.contains(&sigalrm_fd);
        let sigchld_read = rfds.contains(&sigchld_fd);

        if master_read {
            while let Some(n) = read_non_blocking(&mut master, &mut buf)? {
                if n > 0 {
                    if handler.output(epoch.elapsed(), &buf[0..n]) {
                        output.extend_from_slice(&buf[0..n]);
                    }
                } else if output.is_empty() {
                    return Ok(None);
                } else {
                    master_closed = true;
                    break;
                }
            }
        }

        if master_write {
            let mut buf: &[u8] = input.as_ref();

            while let Some(n) = write_non_blocking(&mut master, buf)? {
                buf = &buf[n..];

                if buf.is_empty() {
                    break;
                }
            }

            let left = buf.len();

            if left == 0 {
                input.clear();
            } else {
                input.drain(..input.len() - left);
            }
        }

        if tty_write {
            let mut buf: &[u8] = output.as_ref();

            while let Some(n) = write_non_blocking(tty, buf)? {
                buf = &buf[n..];

                if buf.is_empty() {
                    break;
                }
            }

            let left = buf.len();

            if left == 0 {
                if master_closed {
                    return Ok(None);
                }

                output.clear();
            } else {
                output.drain(..output.len() - left);
            }
        }

        if tty_read {
            while let Some(n) = read_non_blocking(tty, &mut buf)? {
                if n > 0 {
                    if handler.input(epoch.elapsed(), &buf[0..n]) {
                        input.extend_from_slice(&buf[0..n]);
                    }
                } else {
                    return Ok(None);
                }
            }
        }

        if sigwinch_read {
            sigwinch_fd.flush();
            let winsize = tty.get_size();

            if handler.resize(epoch.elapsed(), winsize.into()) {
                set_pty_size(master_raw_fd, &winsize);
            }
        }

        let mut kill_the_child = false;

        if sigint_read {
            sigint_fd.flush();
            kill_the_child = true;
        }

        if sigterm_read {
            sigterm_fd.flush();
            kill_the_child = true;
        }

        if sigquit_read {
            sigquit_fd.flush();
            kill_the_child = true;
        }

        if sighup_read {
            sighup_fd.flush();
            kill_the_child = true;
        }

        if sigalrm_read {
            sigalrm_fd.flush();
        }

        if sigchld_read {
            sigchld_fd.flush();

            if let Ok(status) = wait::waitpid(child, Some(WaitPidFlag::WNOHANG)) {
                if status != WaitStatus::StillAlive {
                    return Ok(Some(status));
                }
            }
        }

        if kill_the_child {
            unsafe { libc::kill(child.as_raw(), SIGTERM) };
            return Ok(None);
        }
    }
}

fn handle_child<S: AsRef<str>>(command: &[S], extra_env: &ExtraEnv) -> Result<()> {
    use signal::{SigHandler, Signal};

    let command = command
        .iter()
        .map(|s| CString::new(s.as_ref()))
        .collect::<Result<Vec<CString>, NulError>>()?;

    for (k, v) in extra_env {
        env::set_var(k, v);
    }

    unsafe { signal::signal(Signal::SIGPIPE, SigHandler::SigDfl) }?;
    unistd::execvp(&command[0], &command)?;
    unsafe { libc::_exit(1) }
}

fn set_pty_size(pty_fd: i32, winsize: &pty::Winsize) {
    unsafe { libc::ioctl(pty_fd, libc::TIOCSWINSZ, winsize) };
}

fn read_non_blocking<R: Read + ?Sized>(
    source: &mut R,
    buf: &mut [u8],
) -> io::Result<Option<usize>> {
    match source.read(buf) {
        Ok(n) => Ok(Some(n)),

        Err(e) => {
            if e.kind() == ErrorKind::WouldBlock {
                Ok(None)
            } else if e.raw_os_error().is_some_and(|code| code == 5) {
                Ok(Some(0))
            } else {
                return Err(e);
            }
        }
    }
}

fn write_non_blocking<W: Write + ?Sized>(sink: &mut W, buf: &[u8]) -> io::Result<Option<usize>> {
    match sink.write(buf) {
        Ok(n) => Ok(Some(n)),

        Err(e) => {
            if e.kind() == ErrorKind::WouldBlock {
                Ok(None)
            } else if e.raw_os_error().is_some_and(|code| code == 5) {
                Ok(Some(0))
            } else {
                return Err(e);
            }
        }
    }
}

struct SignalFd {
    sigid: SigId,
    rx: OwnedFd,
}

impl SignalFd {
    fn open(signal: libc::c_int) -> Result<Self> {
        let (rx, tx) = unistd::pipe()?;
        set_non_blocking(&rx)?;
        set_non_blocking(&tx)?;
        let rx = unsafe { OwnedFd::from_raw_fd(rx) };
        let tx = unsafe { OwnedFd::from_raw_fd(tx) };

        let sigid = unsafe {
            signal_hook::low_level::register(signal, move || {
                let _ = unistd::write(tx.as_raw_fd(), &[0]);
            })
        }?;

        Ok(Self { sigid, rx })
    }

    fn flush(&self) {
        let mut buf = [0; 256];

        while let Ok(n) = unistd::read(self.rx.as_raw_fd(), &mut buf) {
            if n == 0 {
                break;
            };
        }
    }
}

impl AsFd for SignalFd {
    fn as_fd(&self) -> BorrowedFd<'_> {
        self.rx.as_fd()
    }
}

impl Drop for SignalFd {
    fn drop(&mut self) {
        signal_hook::low_level::unregister(self.sigid);
    }
}

#[cfg(test)]
mod tests {
    use super::Handler;
    use crate::pty::ExtraEnv;
    use crate::tty::{FixedSizeTty, NullTty, TtySize};
    use std::time::{Duration, Instant};

    #[derive(Default)]
    struct TestHandler {
        tty_size: Option<TtySize>,
        output: Vec<Vec<u8>>,
    }

    impl Handler for TestHandler {
        fn start(&mut self, _epoch: Instant, tty_size: TtySize) {
            self.tty_size = Some(tty_size);
        }

        fn output(&mut self, _time: Duration, data: &[u8]) -> bool {
            self.output.push(data.into());

            true
        }

        fn input(&mut self, _time: Duration, _data: &[u8]) -> bool {
            true
        }

        fn resize(&mut self, _time: Duration, _size: TtySize) -> bool {
            true
        }
    }

    impl TestHandler {
        fn output(&self) -> Vec<String> {
            self.output
                .iter()
                .map(|x| String::from_utf8_lossy(x).to_string())
                .collect::<Vec<_>>()
        }
    }

    #[test]
    fn exec_basic() {
        let mut handler = TestHandler::default();

        let code = r#"
import sys;
import time;
sys.stdout.write('foo');
sys.stdout.flush();
time.sleep(0.1);
sys.stdout.write('bar');
"#;

        super::exec(
            &["python3", "-c", code],
            &ExtraEnv::new(),
            &mut NullTty::open().unwrap(),
            &mut handler,
        )
        .unwrap();

        assert_eq!(handler.output(), vec!["foo", "bar"]);
        assert_eq!(handler.tty_size, Some(TtySize(80, 24)));
    }

    #[test]
    fn exec_no_output() {
        let mut handler = TestHandler::default();

        super::exec(
            &["true"],
            &ExtraEnv::new(),
            &mut NullTty::open().unwrap(),
            &mut handler,
        )
        .unwrap();

        assert!(handler.output().is_empty());
    }

    #[test]
    fn exec_quick() {
        let mut handler = TestHandler::default();

        super::exec(
            &["printf", "hello world\n"],
            &ExtraEnv::new(),
            &mut NullTty::open().unwrap(),
            &mut handler,
        )
        .unwrap();

        assert!(!handler.output().is_empty());
    }

    #[test]
    fn exec_extra_env() {
        let mut handler = TestHandler::default();

        let mut env = ExtraEnv::new();
        env.insert("ASCIINEMA_TEST_FOO".to_owned(), "bar".to_owned());

        super::exec(
            &["sh", "-c", "echo -n $ASCIINEMA_TEST_FOO"],
            &env,
            &mut NullTty::open().unwrap(),
            &mut handler,
        )
        .unwrap();

        assert_eq!(handler.output(), vec!["bar"]);
    }

    #[test]
    fn exec_winsize_override() {
        let mut handler = TestHandler::default();

        super::exec(
            &["true"],
            &ExtraEnv::new(),
            &mut FixedSizeTty::new(NullTty::open().unwrap(), Some(100), Some(50)),
            &mut handler,
        )
        .unwrap();

        assert_eq!(handler.tty_size, Some(TtySize(100, 50)));
    }
}<|MERGE_RESOLUTION|>--- conflicted
+++ resolved
@@ -17,11 +17,7 @@
 use std::os::fd::AsFd;
 use std::os::fd::{BorrowedFd, OwnedFd};
 use std::os::unix::io::{AsRawFd, FromRawFd};
-<<<<<<< HEAD
 use std::time::{Duration, Instant};
-use std::{env, fs};
-=======
->>>>>>> 848ab8e7
 
 type ExtraEnv = HashMap<String, String>;
 
@@ -44,13 +40,7 @@
     let result = unsafe { pty::forkpty(Some(&winsize), None) }?;
 
     match result.fork_result {
-<<<<<<< HEAD
-        ForkResult::Parent { child } => {
-            handle_parent(result.master.as_raw_fd(), child, tty, handler, epoch)
-        }
-=======
-        ForkResult::Parent { child } => handle_parent(result.master, child, tty, handler),
->>>>>>> 848ab8e7
+        ForkResult::Parent { child } => handle_parent(result.master, child, tty, handler, epoch),
 
         ForkResult::Child => {
             handle_child(command, extra_env)?;
