--- conflicted
+++ resolved
@@ -21,11 +21,7 @@
       - uses: actions/checkout@v5
 
       - name: Install Nix
-<<<<<<< HEAD
         uses: nixbuild/nix-quick-install-action@v33
-=======
-        uses: nixbuild/nix-quick-install-action@v32
->>>>>>> 5c624572
 
       - name: Setup Nix cache
         uses: nix-community/cache-nix-action@v6
